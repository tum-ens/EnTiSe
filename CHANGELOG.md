
# Changelog

All notable changes to this project will be documented in this file. 
See below for the format and guidelines for updating the changelog.

The format is based on [Keep a Changelog](https://keepachangelog.com/en/1.0.0/).

---

## [Unreleased]
### Added
- Added a simple RC model for HVAC time series (`#12`, `!6`)
- Added simpler functionality for dependent methods (`#18`, `!12`)
<<<<<<< HEAD
- Added basic documentation of the package (`#13`, `!8`)
- Added a dhw method based on the method by Jordan et. al. in DHWCalc (`#16`, `!15`)
=======
- Basic documentation of the package (`#13`, `!8`)
- Added a PV generation method based on pvlib (`#29`, `!22`)
>>>>>>> 239d0c55

### Changed
- Restructured entire architecture towards a pipeline- and strategy-based approach to make methods more flexible (`#18`, `!12`)

## [0.1.0] Initial Release - Hello ENS-Repo-Template - 2024-11-04
### Added
- Initial setup of the project

---

# Guidelines for Updating the Changelog
## [Version X.X.X] - YYYY-MM-DD
### Added
- Description of newly implemented features or functions, with a reference to the issue or MR number if applicable (e.g., `#42`).

### Changed
- Description of changes or improvements made to existing functionality, where relevant.

### Fixed
- Explanation of bugs or issues that have been resolved.
  
### Deprecated
- Note any features that are marked for future removal.

### Removed
- List of any deprecated features that have been fully removed.

---

## Example Entries

- **Added**: `Added feature to analyze time-series data from smart meters. Closes #10.`
- **Changed**: `Refined energy demand forecast model for better accuracy.`
- **Fixed**: `Resolved error in database connection handling in simulation module.`
- **Deprecated**: `Marked support for legacy data formats as deprecated.`
- **Removed**: `Removed deprecated API endpoints no longer in use.`

---

## Versioning Guidelines

This project follows [Semantic Versioning](https://semver.org/spec/v2.0.0.html):
- **Major** (X): Significant changes, likely with breaking compatibility.
- **Minor** (Y): New features that are backward-compatible.
- **Patch** (Z): Bug fixes and minor improvements.

**Example Versions**:
- **[2.1.0]** for a backward-compatible new feature.
- **[2.0.1]** for a minor fix that doesn’t break existing functionality.

## Best Practices

1. **One Entry per Change**: Each update, bug fix, or new feature should have its own entry.
2. **Be Concise**: Keep descriptions brief and informative.
3. **Link Issues or MRs**: Where possible, reference related issues or merge requests for easy tracking.
4. **Date Each Release**: Add the release date in `YYYY-MM-DD` format for each version.
5. **Organize Unreleased Changes**: Document ongoing changes under the `[Unreleased]` section, which can be merged into the next release version.
<|MERGE_RESOLUTION|>--- conflicted
+++ resolved
@@ -12,13 +12,9 @@
 ### Added
 - Added a simple RC model for HVAC time series (`#12`, `!6`)
 - Added simpler functionality for dependent methods (`#18`, `!12`)
-<<<<<<< HEAD
 - Added basic documentation of the package (`#13`, `!8`)
 - Added a dhw method based on the method by Jordan et. al. in DHWCalc (`#16`, `!15`)
-=======
-- Basic documentation of the package (`#13`, `!8`)
 - Added a PV generation method based on pvlib (`#29`, `!22`)
->>>>>>> 239d0c55
 
 ### Changed
 - Restructured entire architecture towards a pipeline- and strategy-based approach to make methods more flexible (`#18`, `!12`)
