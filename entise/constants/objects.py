import numpy as np


class Objects:
    """Keys used for identifying objects and their attributes.
    Sorted alphabetically for easy reference (except for ID).
    """

    ID = "id"  # Unique identifier for an object
    ACTIVE = "active"
    ACTIVE_COOLING = f"{ACTIVE}_cooling"  # Activate cooling?
    ACTIVE_GAINS_INTERNAL = f"{ACTIVE}_gains_internal"  # Activate internal gains?
    ACTIVE_GAINS_SOLAR = f"{ACTIVE}_gains_solar"  # Activate solar gains?
    ACTIVE_HEATING = f"{ACTIVE}_heating"  # Activate heating?
    ALTITUDE = "altitude"  # Altitude (m)
    AREA = "area"  # Area (m2)
    AZIMUTH = "azimuth"  # Azimuth (degrees; 0/360 = North)
    CAPACITANCE = "capacitance"  # Capacitance (J/K)
    COLUMN = "column"
    CORRECTION_FACTOR = "correction_factor"  # Correction factor for calculations
    DATETIMES = "datetimes"
    DEMAND = "demand"
    DHW_ACTIVITY = "dhw_activity"  # DHW activity filename
    DHW_DEMAND_PER_SIZE = "dhw_demand_per_size"  # DHW demand per size, i.e. m2
    DHW_DEMAND_PER_PERSON = "dhw_demand_per_person"  # DHW demand poer person
    DWELLING_SIZE = "dwelling_size"  # Size of dwelling (m2)
    FILE = "filename"  # File
    GAINS_INTERNAL = "gains_internal"  # Internal gains (W)
    GAINS_INTERNAL_COL = f"{GAINS_INTERNAL}_{COLUMN}"  # column in which the internal gains are (dataframe provided)
    GAINS_INTERNAL_PER_PERSON = f"{GAINS_INTERNAL}_per_person"  # Internal gains per person (W)
    GAINS_SOLAR = "gains_solar"  # Solar gains (W)
    GEN_MAX = "maximum_generation"  # Maximum generation (W)
<<<<<<< HEAD
    GRADIENT_SINK = "gradient_sink"  # Gradient of the sink temperature
=======
    HEIGHT = "height"  # Height (m)
>>>>>>> b21d4fcd
    HOUSEHOLD_TYPE = "household_type"  # Type of household
    HOLIDAYS_LOCATION = "holidays_location"  # Location from which to get the holidays from (e.g. BY,DE)
    HP_SINK = "hp_sink"  # Heat pump sink type (floor, radiator, water)
    HP_SOURCE = "hp_source"  # Heat pump source type (air, soil, water)
    HP_SYSTEM = "hp_system"  # HP system configuration
    HUB_HEIGHT = "hub_height"  # Hub height (wind)
    INHABITANTS = "inhabitants"  # Number of inhabitants
    LAT = "latitude"  # Latitude (degrees)
    LOAD = "load"
    LOAD_BASE = f"{LOAD}_base"  # Base load
    LOAD_MAX = f"{LOAD}_max"
    LON = "longitude"  # Longitude (degrees)
    OCCUPATION = "occupation"  # Occupancy (for timeseries files)
    OCCUPANTS = "occupants"  # Number of occupants
    ORIENTATION = "orientation"  # Orientation (degrees; 180 = south)
    POWER = "power"  # Power (W)
    POWER_COOLING = f"{POWER}_cooling"  # Power cooling (W)
    POWER_HEATING = f"{POWER}_heating"  # Power heating (W)
    PV_ARRAYS = "pv_arrays"  # PV array configuration (dict)
    PV_INVERTER = "pv_inverter"  # PV inverter configuration (dict)
    RESISTANCE = "resistance"  # Resistance (K/W)
    SEASONAL_PEAK_DAY = "seasonal_peak_day"  # Day of year with peak demand
    SEASONAL_VARIATION = "seasonal_variation"  # Seasonal variation factor
    SEED = "seed"  # Seed to ensure reproducibility
    SOURCE = "source"  # Source of data or method
    TEMP_WATER = "temp_water"  # Water temperature (ºC)
    TEMP_WATER_COLD = f"{TEMP_WATER}_cold"  # Cold water temperature (ºC)
    TEMP_WATER_HOT = f"{TEMP_WATER}_hot"  # Hot water temperature (ºC)
    TEMP_INIT = "temp_init"  # Initial temperature (ºC)
    TEMP_MAX = "temp_max"  # Maximum temperature (ºC)
    TEMP_MIN = "temp_min"  # Minimum temperature (ºC)
    TEMP_SET = "temp_set"  # Set temperature (ºC)
    TEMP_SINK = "temp_sink"  # Heat pump sink temperature setting (ºC)
    THERMAL_INERTIA = "thermal_inertia"  # Thermal inertia [0, 1]
    TILT = "tilt"  # Tilt (degrees; 0 = horizontal)
    TRANSMITTANCE = "transmittance"  # Transmittance (W/m2/K)
    TURBINE_TYPE = "turbine_type"  # Turbine type (wind)
    VENTILATION = "ventilation"  # Ventilation losses (W/K)
    VENTILATION_COL = f"{VENTILATION}_{COLUMN}"
    VENTILATION_FACTOR = f"{VENTILATION}_factor"  # 1/h
    VERBOSE = "verbose"  # Verbose
    WEATHER = "weather"  # Weather data
    WIND_MODEL = "wind_model"  # Model chain (wind)
    WINDOWS = "windows"  # Windows
    DTYPES = {
        ID: object,
        ACTIVE_HEATING: bool,
        ACTIVE_COOLING: bool,
        ACTIVE_GAINS_SOLAR: bool,
        AREA: int | float | np.number,
        CAPACITANCE: int | float | np.number,
        CORRECTION_FACTOR: float | int | np.number,
        DATETIMES: str,
        DEMAND: int | float | np.number,
        DHW_ACTIVITY: str,
        DHW_DEMAND_PER_SIZE: str,
        DWELLING_SIZE: int | float | np.number,
        FILE: str,
        GAINS_INTERNAL: int | float | np.number | str,
        GAINS_INTERNAL_COL: str,
        GAINS_SOLAR: int | float | np.number | str,
        GRADIENT_SINK: int | float | np.number,
        HOUSEHOLD_TYPE: str,
        HOLIDAYS_LOCATION: str,
        HP_SINK: str,
        HP_SOURCE: str,
        HP_SYSTEM: str,
        INHABITANTS: int | float | np.number,
        LAT: int | float | np.number,
        LOAD: int | float | np.number,
        LOAD_BASE: int | float | np.number,
        LOAD_MAX: int | float | np.number,
        LON: int | float | np.number,
        OCCUPATION: str,
        OCCUPANTS: int,
        ORIENTATION: int | float | np.number,
        POWER_COOLING: int | float | np.number,
        POWER_HEATING: int | float | np.number,
        RESISTANCE: int | float | np.number,
        SEASONAL_PEAK_DAY: int,
        SEASONAL_VARIATION: float,
        SOURCE: str,
        TEMP_WATER: int | float | np.number,
        TEMP_WATER_COLD: int | float | np.number,
        TEMP_WATER_HOT: int | float | np.number,
        TEMP_INIT: int | float | np.number,
        TEMP_MAX: int | float | np.number,
        TEMP_MIN: int | float | np.number,
        TEMP_SET: int | float | np.number,
        TEMP_SINK: int | float | np.number,
        THERMAL_INERTIA: int | float | np.number,
        TILT: int | float | np.number,
        VENTILATION: int | float | np.number,
        VERBOSE: bool,
        WEATHER: str,
        WINDOWS: str,
    }<|MERGE_RESOLUTION|>--- conflicted
+++ resolved
@@ -30,11 +30,8 @@
     GAINS_INTERNAL_PER_PERSON = f"{GAINS_INTERNAL}_per_person"  # Internal gains per person (W)
     GAINS_SOLAR = "gains_solar"  # Solar gains (W)
     GEN_MAX = "maximum_generation"  # Maximum generation (W)
-<<<<<<< HEAD
     GRADIENT_SINK = "gradient_sink"  # Gradient of the sink temperature
-=======
     HEIGHT = "height"  # Height (m)
->>>>>>> b21d4fcd
     HOUSEHOLD_TYPE = "household_type"  # Type of household
     HOLIDAYS_LOCATION = "holidays_location"  # Location from which to get the holidays from (e.g. BY,DE)
     HP_SINK = "hp_sink"  # Heat pump sink type (floor, radiator, water)
