--- conflicted
+++ resolved
@@ -27,12 +27,9 @@
     GAINS_INTERNAL_COL = f'{GAINS_INTERNAL}_{COLUMN}'  # column in which the internal gains are (if dataframe is provided)
     GAINS_INTERNAL_PER_PERSON = f'{GAINS_INTERNAL}_per_person'  # Internal gains per person (W)
     GAINS_SOLAR = "gains_solar"  # Solar gains (W)
-<<<<<<< HEAD
+    GEN_MAX = "maximum_generation"  # Maximum generation (W)
     HOUSEHOLD_TYPE = "household_type"  # Type of household
     HOLIDAYS_LOCATION = "holidays_location"  # Location from which to get the holidays from (e.g. BY,DE for Bavaria, Germany)
-=======
-    GEN_MAX = "maximum_generation"  # Maximum generation (W)
->>>>>>> 239d0c55
     INHABITANTS = "inhabitants"  # Number of inhabitants
     LAT = "latitude"  # Latitude (degrees)
     LOAD = "load"
