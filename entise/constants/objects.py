--- conflicted
+++ resolved
@@ -26,30 +26,17 @@
     DWELLING_SIZE = "dwelling_size"  # Size of dwelling (m2)
     FILE = "filename"  # File
     GAINS_INTERNAL = "gains_internal"  # Internal gains (W)
-<<<<<<< HEAD
     GAINS_INTERNAL_COL = f"{GAINS_INTERNAL}_{COLUMN}"  # column in which the internal gains are (dataframe provided)
-
-=======
-    GAINS_INTERNAL_COL = (
-        f"{GAINS_INTERNAL}_{COLUMN}"  # column in which the internal gains are (if dataframe is provided)
-    )
->>>>>>> 7c535b6a
     GAINS_INTERNAL_PER_PERSON = f"{GAINS_INTERNAL}_per_person"  # Internal gains per person (W)
     GAINS_SOLAR = "gains_solar"  # Solar gains (W)
     GEN_MAX = "maximum_generation"  # Maximum generation (W)
     GRADIENT_SINK = "gradient_sink"  # Gradient of the sink temperature
     HOUSEHOLD_TYPE = "household_type"  # Type of household
-<<<<<<< HEAD
     HOLIDAYS_LOCATION = "holidays_location"  # Location from which to get the holidays from (e.g. BY,DE)
     HP_SINK = "hp_sink"  # Heat pump sink type (floor, radiator, water)
     HP_SOURCE = "hp_source"  # Heat pump source type (air, soil, water)
     HP_SYSTEM = "hp_system"  # HP system configuration
-=======
-    HOLIDAYS_LOCATION = (
-        "holidays_location"  # Location from which to get the holidays from (e.g. BY,DE for Bavaria, Germany)
-    )
     HUB_HEIGHT = "hub_height"  # Hub height (wind)
->>>>>>> 7c535b6a
     INHABITANTS = "inhabitants"  # Number of inhabitants
     LAT = "latitude"  # Latitude (degrees)
     LOAD = "load"
