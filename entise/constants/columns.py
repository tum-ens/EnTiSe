--- conflicted
+++ resolved
@@ -13,27 +13,21 @@
     DAY_OF_WEEK = f"{DAY}_of_week"  # Day of the week (0-6; 6: Sunday)
     DAY_CALENDAR = f"{DAY}_calendar"  # Calendar day
     DEMAND = "demand"  # e.g. heating or cooling demand (Wh)
-<<<<<<< HEAD
     DURATION = "duration"  # (s)
     DURATION_SIGMA = f"{DURATION}_sigma"
     EVENT = "event"  # event
     FLOW_RATE = "flow_rate"  # l/s
     FLOW_RATE_SIGMA = f"{FLOW_RATE}_sigma"
-=======
     FLH = "full_load_hours"  # full load hours (h; [0, 8760])
->>>>>>> 239d0c55
     GAIN = "gain"  # Gain (W)
     GENERATION = "generation"  # e.g. pv, wind (Wh)
     LOAD = "load"  # Load values (e.g., electricity load) (W)
     MONTH = "month"
     OCCUPATION = "occupation"  # Occupancy data
     ORIENTATION = "orientation"  # Orientation (degrees; 180 = south)
-<<<<<<< HEAD
+    POWER = "power"  # power (W)
     PROBABILITY = "probability"  # probability (of event; [0, 1])
     PROBABILITY_DAY = f"{PROBABILITY}_day"  # Probabilty of event per day [0, inf)
-=======
-    POWER = "power"  # power (W)
->>>>>>> 239d0c55
     SHADING = "shading"  # Shading [0, 1]
     SOLAR_DHI = "solar_dhi"  # Diffuse horizontal irradiance (W/m2)
     SOLAR_DNI = "solar_dni"  # Direct normal irradiance (W/m2)
